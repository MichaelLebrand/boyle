# -*- coding: utf-8 -*-
# ======================================================================
# Program:   Diffusion Weighted MRI Reconstruction
# Module:    $RCSfile: mhd_utils.py,v $
# Language:  Python
# Author:    $Author: bjian $
# Date:      $Date: 2008/10/27 05:55:55 $
# Version:   $Revision: 1.2 $
# Last Edited by alexsavio and oiertwo 2014/11/10
# ======================================================================

import os
import os.path as op
import logging
import numpy as np
import array
import shutil
from   functools import reduce

from   .files.names import get_extension, remove_ext


log = logging.getLogger(__name__)


# the order of these tags matter
MHD_TAGS = ['ObjectType',
            'NDims',
            'BinaryData',
            'BinaryDataByteOrderMSB',
            'CompressedData',
            'CompressedDataSize',
            'TransformMatrix',
            'Offset',
            'CenterOfRotation',
            'AnatomicalOrientation',
            'ElementSpacing',
            'DimSize',
            'ElementType',
            'ElementDataFile',
            'Comment',
            'SeriesDescription',
            'AcquisitionDate',
            'AcquisitionTime',
            'StudyDate',
            'StudyTime']


MHD_TO_NUMPY_TYPE   = {'MET_FLOAT' : np.float,
                       'MET_UCHAR' : np.uint8,
                       'MET_CHAR'  : np.int8,
                       'MET_USHORT': np.uint8,
                       'MET_SHORT' : np.int8,
                       'MET_UINT'  : np.uint32,
                       'MET_INT'   : np.int32,
                       'MET_ULONG' : np.uint64,
                       'MET_ULONG' : np.int64,
                       'MET_FLOAT' : np.float32,
                       'MET_DOUBLE': np.float64}


NDARRAY_TO_ARRAY_TYPE = {np.float  : 'f',
                         np.uint8  : 'H',
                         np.int8   : 'h',
                         np.uint16 : 'I',
                         np.int16  : 'i',
                         np.uint32 : 'I',
                         np.int32  : 'i',
                         np.uint64 : 'I',
                         np.int64  : 'i',
                         np.float32: 'f',
                         np.float64: 'd',}


NUMPY_TO_MHD_TYPE = {v: k for k, v in MHD_TO_NUMPY_TYPE.items()}
# ARRAY_TO_NDARRAY_TYPE = {v: k for k, v in NDARRAY_TO_ARRAY_TYPE.items()}


def read_meta_header(filename):
    """Return a dictionary of meta data from meta header file"""
    fileIN = open(filename, 'r')
    line = fileIN.readline()

    meta_dict = {}
    tag_flag = [False]*len(MHD_TAGS)
    while line:
        tags = str.split(line, '=')
        # print tags[0]
        for i in range(len(MHD_TAGS)):
            tag = MHD_TAGS[i]
            if (str.strip(tags[0]) == tag) and (not tag_flag[i]):
                # print tags[1]
                meta_dict[tag] = str.strip(tags[1])
                tag_flag[i] = True
        line = fileIN.readline()
    #  comment
    fileIN.close()
    return meta_dict


def load_raw_data_with_mhd(filename):
    meta_dict = read_meta_header(filename)
    dim       = int(meta_dict['NDims'])

    assert(meta_dict['ElementType'] in MHD_TO_NUMPY_TYPE)

    arr = [int(i) for i in meta_dict['DimSize'].split()]
    volume = reduce(lambda x, y: x*y, arr[0:dim-1], 1)
<<<<<<< HEAD
    # print volume
    pwd = os.path.split(filename)[0]
    if pwd:
        data_file = op.join(pwd, meta_dict['ElementDataFile'])
    else:
        data_file = meta_dict['ElementDataFile']
    # print data_file
    fid = open(data_file, 'rb')
    binvalues = array.array('f')
    binvalues.fromfile(fid, volume*arr[dim-1])
    fid.close()
    data = np.array(binvalues, MHD_TO_NUMPY_TYPE[meta_dict['ElementType']])
=======

    pwd       = op.dirname(filename)
    raw_file  = meta_dict['ElementDataFile']
    data_file = op.join(pwd, raw_file)

    ndtype    = MHD_TO_NUMPY_TYPE[meta_dict['ElementType']]
    arrtype   = NDARRAY_TO_ARRAY_TYPE[ndtype]

    with open(data_file, 'rb') as fid:
        binvalues = array.array(arrtype)
        binvalues.fromfile(fid, volume*arr[dim-1])

    data = np.array  (binvalues, ndtype)
>>>>>>> 198ab7d7
    data = np.reshape(data, (arr[dim-1], volume))

    if dim >= 3:
        # Begin 3D fix
        dimensions = [int(i) for i in meta_dict['DimSize'].split()]
        # dimensions.reverse() ??
        data       = data.reshape(dimensions)
        # End 3D fix

    return (data, meta_dict)


def write_meta_header(filename, meta_dict):
    header = ''
    # do not use tags = meta_dict.keys() because the order of tags matters
    for tag in MHD_TAGS:
        if tag in meta_dict.keys():
            header += '{} = {}\n'.format(tag, meta_dict[tag])
    f = open(filename, 'w')
    f.write(header)
    f.close()


def dump_raw_data(filename, data):
    """ Write the data into a raw format file. Big endian is always used. """
    if data.ndim == 3:
        # Begin 3D fix
        data = data.reshape([data.shape[0], data.shape[1]*data.shape[2]])
        # End 3D fix

    rawfile = open(filename, 'wb')
    a = array.array('f')
    for o in data:
        a.fromlist(list(o))
    # if is_little_endian():
    #     a.byteswap()
    a.tofile(rawfile)
    rawfile.close()


def write_mhd_file(filename, data, shape, meta_dict={}):
    # check its extension
    ext = get_extension(filename)
    if ext != '.mhd' or ext != '.raw':
        mhd_filename = filename + '.mhd'
        raw_filename = filename + '.raw'
    elif ext == '.mhd':
        mhd_filename = filename
        raw_filename = remove_ext(filename) + '.raw'
    elif ext == '.raw':
        mhd_filename = remove_ext(filename) + '.mhd'
        raw_filename = filename

    meta_dict['ObjectType']             = meta_dict.get('ObjectType',             'Image')
    meta_dict['BinaryData']             = meta_dict.get('BinaryData',             'True' )
    meta_dict['BinaryDataByteOrderMSB'] = meta_dict.get('BinaryDataByteOrderMSB', 'False')
    meta_dict['ElementType']            = meta_dict.get('ElementType',            NUMPY_TO_MHD_TYPE[data.dtype.type])
    meta_dict['NDims']                  = meta_dict.get('NDims',                  str(len(shape)))
    meta_dict['DimSize']                = meta_dict.get('DimSize',                ' '.join([str(i) for i in shape]))
    meta_dict['ElementDataFile']        = meta_dict.get('ElementDataFile',        raw_filename)
    write_meta_header(mhd_filename, meta_dict)

    pwd = os.path.split(filename)[0]
    if pwd:
        data_file = op.join(pwd, meta_dict['ElementDataFile'])
    else:
        data_file = meta_dict['ElementDataFile']

    dump_raw_data(data_file, data)


def copy_mhd_and_raw(src, dst):
    """Copy .mhd and .raw files to dst.

    If dst is a folder, won't change the file, but if dst is another filepath,
    will modify the ElementDataFile field in the .mhd to point to the
    new renamed .raw file.

    Parameters
    ----------
    src: str
        Path to the .mhd file to be copied

    dst: str
        Path to the destination of the .mhd and .raw files.
        If a new file name is given, the extension will be ignored.
    """
    # check if src exists
    if not op.exists(src):
        msg = 'Could not find file {}.'.format(src)
        log.error(msg)
        raise IOError(msg)

    # check its extension
    ext = get_extension(src)
    if ext != '.mhd':
        msg = 'The src file path must be a .mhd file. Given: {}.'.format(src)
        log.error(msg)
        raise ValueError(msg)

    # get the raw file for this src mhd file
    meta_src = read_meta_header(src)

    # get the source raw file
    src_raw = meta_src['ElementDataFile']
    if not op.isabs(src_raw):
        src_raw = op.join(op.dirname(src), src_raw)

    # check if dst is dir
    if op.isdir(dst):
        # copy the mhd and raw file to its destiny
        shutil.copyfile(src, dst)
        shutil.copyfile(src_raw, dst)
        return dst

    # build raw file dst file name
    dst_raw = op.join(op.dirname(dst), remove_ext(op.basename(dst))) + '.raw'

    # add extension to the dst path
    if get_extension(dst) != '.mhd':
        dst += '.mhd'

    # copy the mhd and raw file to its destiny
    log.debug('cp: {} -> {}'.format(src,     dst))
    log.debug('cp: {} -> {}'.format(src_raw, dst_raw))
    shutil.copyfile(src, dst)
    shutil.copyfile(src_raw, dst_raw)

    # check if src file name is different than dst file name
    # if not the same file name, change the content of the ElementDataFile field
    if op.basename(dst) != op.basename(src):
        log.debug('modify {}: ElementDataFile: {} -> {}'.format(dst, src_raw,
                                                                op.basename(dst_raw)))
        meta_dst = read_meta_header(dst)
        meta_dst['ElementDataFile'] = op.basename(dst_raw)
        write_meta_header(dst, meta_dst)

    return dst



def get_3D_from_4D(filename, vol_idx=0):
    """Return a 3D volume from a 4D nifti image file

    Parameters
    ----------
    filename: str
        Path to the 4D .mhd file

    vol_idx: int
        Index of the 3D volume to be extracted from the 4D volume.

    Returns
    -------
    vol, hdr
        The data array and the new 3D image header.
    """
    def remove_4th_element_from_hdr_string(hdr, fieldname):
        if fieldname in hdr:
            hdr[fieldname] = ' '.join(hdr[fieldname].split()[:3])

    vol, hdr = load_raw_data_with_mhd(filename)

    if vol.ndim != 4:
        msg = 'Volume in {} does not have 4 dimensions.'.format(op.join(op.dirname(filename), hdr['ElementDataFile']))
        log.error(msg)
        raise ValueError(msg)

    if not 0 <= vol_idx < vol.shape[3]:
        msg = 'IndexError: 4th dimension in volume {} has {} volumes, not {}.'.format(filename, vol.shape[3], vol_idx)
        log.error(msg)
        raise IndexError(msg)

    new_vol = vol[:, :, :, vol_idx].copy()

    hdr['NDims'] = 3
    remove_4th_element_from_hdr_string(hdr, 'ElementSpacing')
    remove_4th_element_from_hdr_string(hdr, 'DimSize')

    return new_vol, hdr
<|MERGE_RESOLUTION|>--- conflicted
+++ resolved
@@ -1,316 +1,301 @@
-# -*- coding: utf-8 -*-
-# ======================================================================
-# Program:   Diffusion Weighted MRI Reconstruction
-# Module:    $RCSfile: mhd_utils.py,v $
-# Language:  Python
-# Author:    $Author: bjian $
-# Date:      $Date: 2008/10/27 05:55:55 $
-# Version:   $Revision: 1.2 $
-# Last Edited by alexsavio and oiertwo 2014/11/10
-# ======================================================================
-
-import os
-import os.path as op
-import logging
-import numpy as np
-import array
-import shutil
-from   functools import reduce
-
-from   .files.names import get_extension, remove_ext
-
-
-log = logging.getLogger(__name__)
-
-
-# the order of these tags matter
-MHD_TAGS = ['ObjectType',
-            'NDims',
-            'BinaryData',
-            'BinaryDataByteOrderMSB',
-            'CompressedData',
-            'CompressedDataSize',
-            'TransformMatrix',
-            'Offset',
-            'CenterOfRotation',
-            'AnatomicalOrientation',
-            'ElementSpacing',
-            'DimSize',
-            'ElementType',
-            'ElementDataFile',
-            'Comment',
-            'SeriesDescription',
-            'AcquisitionDate',
-            'AcquisitionTime',
-            'StudyDate',
-            'StudyTime']
-
-
-MHD_TO_NUMPY_TYPE   = {'MET_FLOAT' : np.float,
-                       'MET_UCHAR' : np.uint8,
-                       'MET_CHAR'  : np.int8,
-                       'MET_USHORT': np.uint8,
-                       'MET_SHORT' : np.int8,
-                       'MET_UINT'  : np.uint32,
-                       'MET_INT'   : np.int32,
-                       'MET_ULONG' : np.uint64,
-                       'MET_ULONG' : np.int64,
-                       'MET_FLOAT' : np.float32,
-                       'MET_DOUBLE': np.float64}
-
-
-NDARRAY_TO_ARRAY_TYPE = {np.float  : 'f',
-                         np.uint8  : 'H',
-                         np.int8   : 'h',
-                         np.uint16 : 'I',
-                         np.int16  : 'i',
-                         np.uint32 : 'I',
-                         np.int32  : 'i',
-                         np.uint64 : 'I',
-                         np.int64  : 'i',
-                         np.float32: 'f',
-                         np.float64: 'd',}
-
-
-NUMPY_TO_MHD_TYPE = {v: k for k, v in MHD_TO_NUMPY_TYPE.items()}
-# ARRAY_TO_NDARRAY_TYPE = {v: k for k, v in NDARRAY_TO_ARRAY_TYPE.items()}
-
-
-def read_meta_header(filename):
-    """Return a dictionary of meta data from meta header file"""
-    fileIN = open(filename, 'r')
-    line = fileIN.readline()
-
-    meta_dict = {}
-    tag_flag = [False]*len(MHD_TAGS)
-    while line:
-        tags = str.split(line, '=')
-        # print tags[0]
-        for i in range(len(MHD_TAGS)):
-            tag = MHD_TAGS[i]
-            if (str.strip(tags[0]) == tag) and (not tag_flag[i]):
-                # print tags[1]
-                meta_dict[tag] = str.strip(tags[1])
-                tag_flag[i] = True
-        line = fileIN.readline()
-    #  comment
-    fileIN.close()
-    return meta_dict
-
-
-def load_raw_data_with_mhd(filename):
-    meta_dict = read_meta_header(filename)
-    dim       = int(meta_dict['NDims'])
-
-    assert(meta_dict['ElementType'] in MHD_TO_NUMPY_TYPE)
-
-    arr = [int(i) for i in meta_dict['DimSize'].split()]
-    volume = reduce(lambda x, y: x*y, arr[0:dim-1], 1)
-<<<<<<< HEAD
-    # print volume
-    pwd = os.path.split(filename)[0]
-    if pwd:
-        data_file = op.join(pwd, meta_dict['ElementDataFile'])
-    else:
-        data_file = meta_dict['ElementDataFile']
-    # print data_file
-    fid = open(data_file, 'rb')
-    binvalues = array.array('f')
-    binvalues.fromfile(fid, volume*arr[dim-1])
-    fid.close()
-    data = np.array(binvalues, MHD_TO_NUMPY_TYPE[meta_dict['ElementType']])
-=======
-
-    pwd       = op.dirname(filename)
-    raw_file  = meta_dict['ElementDataFile']
-    data_file = op.join(pwd, raw_file)
-
-    ndtype    = MHD_TO_NUMPY_TYPE[meta_dict['ElementType']]
-    arrtype   = NDARRAY_TO_ARRAY_TYPE[ndtype]
-
-    with open(data_file, 'rb') as fid:
-        binvalues = array.array(arrtype)
-        binvalues.fromfile(fid, volume*arr[dim-1])
-
-    data = np.array  (binvalues, ndtype)
->>>>>>> 198ab7d7
-    data = np.reshape(data, (arr[dim-1], volume))
-
-    if dim >= 3:
-        # Begin 3D fix
-        dimensions = [int(i) for i in meta_dict['DimSize'].split()]
-        # dimensions.reverse() ??
-        data       = data.reshape(dimensions)
-        # End 3D fix
-
-    return (data, meta_dict)
-
-
-def write_meta_header(filename, meta_dict):
-    header = ''
-    # do not use tags = meta_dict.keys() because the order of tags matters
-    for tag in MHD_TAGS:
-        if tag in meta_dict.keys():
-            header += '{} = {}\n'.format(tag, meta_dict[tag])
-    f = open(filename, 'w')
-    f.write(header)
-    f.close()
-
-
-def dump_raw_data(filename, data):
-    """ Write the data into a raw format file. Big endian is always used. """
-    if data.ndim == 3:
-        # Begin 3D fix
-        data = data.reshape([data.shape[0], data.shape[1]*data.shape[2]])
-        # End 3D fix
-
-    rawfile = open(filename, 'wb')
-    a = array.array('f')
-    for o in data:
-        a.fromlist(list(o))
-    # if is_little_endian():
-    #     a.byteswap()
-    a.tofile(rawfile)
-    rawfile.close()
-
-
-def write_mhd_file(filename, data, shape, meta_dict={}):
-    # check its extension
-    ext = get_extension(filename)
-    if ext != '.mhd' or ext != '.raw':
-        mhd_filename = filename + '.mhd'
-        raw_filename = filename + '.raw'
-    elif ext == '.mhd':
-        mhd_filename = filename
-        raw_filename = remove_ext(filename) + '.raw'
-    elif ext == '.raw':
-        mhd_filename = remove_ext(filename) + '.mhd'
-        raw_filename = filename
-
-    meta_dict['ObjectType']             = meta_dict.get('ObjectType',             'Image')
-    meta_dict['BinaryData']             = meta_dict.get('BinaryData',             'True' )
-    meta_dict['BinaryDataByteOrderMSB'] = meta_dict.get('BinaryDataByteOrderMSB', 'False')
-    meta_dict['ElementType']            = meta_dict.get('ElementType',            NUMPY_TO_MHD_TYPE[data.dtype.type])
-    meta_dict['NDims']                  = meta_dict.get('NDims',                  str(len(shape)))
-    meta_dict['DimSize']                = meta_dict.get('DimSize',                ' '.join([str(i) for i in shape]))
-    meta_dict['ElementDataFile']        = meta_dict.get('ElementDataFile',        raw_filename)
-    write_meta_header(mhd_filename, meta_dict)
-
-    pwd = os.path.split(filename)[0]
-    if pwd:
-        data_file = op.join(pwd, meta_dict['ElementDataFile'])
-    else:
-        data_file = meta_dict['ElementDataFile']
-
-    dump_raw_data(data_file, data)
-
-
-def copy_mhd_and_raw(src, dst):
-    """Copy .mhd and .raw files to dst.
-
-    If dst is a folder, won't change the file, but if dst is another filepath,
-    will modify the ElementDataFile field in the .mhd to point to the
-    new renamed .raw file.
-
-    Parameters
-    ----------
-    src: str
-        Path to the .mhd file to be copied
-
-    dst: str
-        Path to the destination of the .mhd and .raw files.
-        If a new file name is given, the extension will be ignored.
-    """
-    # check if src exists
-    if not op.exists(src):
-        msg = 'Could not find file {}.'.format(src)
-        log.error(msg)
-        raise IOError(msg)
-
-    # check its extension
-    ext = get_extension(src)
-    if ext != '.mhd':
-        msg = 'The src file path must be a .mhd file. Given: {}.'.format(src)
-        log.error(msg)
-        raise ValueError(msg)
-
-    # get the raw file for this src mhd file
-    meta_src = read_meta_header(src)
-
-    # get the source raw file
-    src_raw = meta_src['ElementDataFile']
-    if not op.isabs(src_raw):
-        src_raw = op.join(op.dirname(src), src_raw)
-
-    # check if dst is dir
-    if op.isdir(dst):
-        # copy the mhd and raw file to its destiny
-        shutil.copyfile(src, dst)
-        shutil.copyfile(src_raw, dst)
-        return dst
-
-    # build raw file dst file name
-    dst_raw = op.join(op.dirname(dst), remove_ext(op.basename(dst))) + '.raw'
-
-    # add extension to the dst path
-    if get_extension(dst) != '.mhd':
-        dst += '.mhd'
-
-    # copy the mhd and raw file to its destiny
-    log.debug('cp: {} -> {}'.format(src,     dst))
-    log.debug('cp: {} -> {}'.format(src_raw, dst_raw))
-    shutil.copyfile(src, dst)
-    shutil.copyfile(src_raw, dst_raw)
-
-    # check if src file name is different than dst file name
-    # if not the same file name, change the content of the ElementDataFile field
-    if op.basename(dst) != op.basename(src):
-        log.debug('modify {}: ElementDataFile: {} -> {}'.format(dst, src_raw,
-                                                                op.basename(dst_raw)))
-        meta_dst = read_meta_header(dst)
-        meta_dst['ElementDataFile'] = op.basename(dst_raw)
-        write_meta_header(dst, meta_dst)
-
-    return dst
-
-
-
-def get_3D_from_4D(filename, vol_idx=0):
-    """Return a 3D volume from a 4D nifti image file
-
-    Parameters
-    ----------
-    filename: str
-        Path to the 4D .mhd file
-
-    vol_idx: int
-        Index of the 3D volume to be extracted from the 4D volume.
-
-    Returns
-    -------
-    vol, hdr
-        The data array and the new 3D image header.
-    """
-    def remove_4th_element_from_hdr_string(hdr, fieldname):
-        if fieldname in hdr:
-            hdr[fieldname] = ' '.join(hdr[fieldname].split()[:3])
-
-    vol, hdr = load_raw_data_with_mhd(filename)
-
-    if vol.ndim != 4:
-        msg = 'Volume in {} does not have 4 dimensions.'.format(op.join(op.dirname(filename), hdr['ElementDataFile']))
-        log.error(msg)
-        raise ValueError(msg)
-
-    if not 0 <= vol_idx < vol.shape[3]:
-        msg = 'IndexError: 4th dimension in volume {} has {} volumes, not {}.'.format(filename, vol.shape[3], vol_idx)
-        log.error(msg)
-        raise IndexError(msg)
-
-    new_vol = vol[:, :, :, vol_idx].copy()
-
-    hdr['NDims'] = 3
-    remove_4th_element_from_hdr_string(hdr, 'ElementSpacing')
-    remove_4th_element_from_hdr_string(hdr, 'DimSize')
-
-    return new_vol, hdr
+# -*- coding: utf-8 -*-
+# ======================================================================
+# Program:   Diffusion Weighted MRI Reconstruction
+# Module:    $RCSfile: mhd_utils.py,v $
+# Language:  Python
+# Author:    $Author: bjian $
+# Date:      $Date: 2008/10/27 05:55:55 $
+# Version:   $Revision: 1.2 $
+# Last Edited by alexsavio and oiertwo 2014/11/10
+# ======================================================================
+
+import os
+import os.path as op
+import logging
+import numpy as np
+import array
+import shutil
+from   functools import reduce
+
+from   .files.names import get_extension, remove_ext
+
+
+log = logging.getLogger(__name__)
+
+
+# the order of these tags matter
+MHD_TAGS = ['ObjectType',
+            'NDims',
+            'BinaryData',
+            'BinaryDataByteOrderMSB',
+            'CompressedData',
+            'CompressedDataSize',
+            'TransformMatrix',
+            'Offset',
+            'CenterOfRotation',
+            'AnatomicalOrientation',
+            'ElementSpacing',
+            'DimSize',
+            'ElementType',
+            'ElementDataFile',
+            'Comment',
+            'SeriesDescription',
+            'AcquisitionDate',
+            'AcquisitionTime',
+            'StudyDate',
+            'StudyTime']
+
+
+MHD_TO_NUMPY_TYPE   = {'MET_FLOAT' : np.float,
+                       'MET_UCHAR' : np.uint8,
+                       'MET_CHAR'  : np.int8,
+                       'MET_USHORT': np.uint8,
+                       'MET_SHORT' : np.int8,
+                       'MET_UINT'  : np.uint32,
+                       'MET_INT'   : np.int32,
+                       'MET_ULONG' : np.uint64,
+                       'MET_ULONG' : np.int64,
+                       'MET_FLOAT' : np.float32,
+                       'MET_DOUBLE': np.float64}
+
+
+NDARRAY_TO_ARRAY_TYPE = {np.float  : 'f',
+                         np.uint8  : 'H',
+                         np.int8   : 'h',
+                         np.uint16 : 'I',
+                         np.int16  : 'i',
+                         np.uint32 : 'I',
+                         np.int32  : 'i',
+                         np.uint64 : 'I',
+                         np.int64  : 'i',
+                         np.float32: 'f',
+                         np.float64: 'd',}
+
+
+NUMPY_TO_MHD_TYPE = {v: k for k, v in MHD_TO_NUMPY_TYPE.items()}
+# ARRAY_TO_NDARRAY_TYPE = {v: k for k, v in NDARRAY_TO_ARRAY_TYPE.items()}
+
+
+def read_meta_header(filename):
+    """Return a dictionary of meta data from meta header file"""
+    fileIN = open(filename, 'r')
+    line = fileIN.readline()
+
+    meta_dict = {}
+    tag_flag = [False]*len(MHD_TAGS)
+    while line:
+        tags = str.split(line, '=')
+        # print tags[0]
+        for i in range(len(MHD_TAGS)):
+            tag = MHD_TAGS[i]
+            if (str.strip(tags[0]) == tag) and (not tag_flag[i]):
+                # print tags[1]
+                meta_dict[tag] = str.strip(tags[1])
+                tag_flag[i] = True
+        line = fileIN.readline()
+    #  comment
+    fileIN.close()
+    return meta_dict
+
+
+def load_raw_data_with_mhd(filename):
+    meta_dict = read_meta_header(filename)
+    dim       = int(meta_dict['NDims'])
+
+    assert(meta_dict['ElementType'] in MHD_TO_NUMPY_TYPE)
+
+    arr = [int(i) for i in meta_dict['DimSize'].split()]
+    volume = reduce(lambda x, y: x*y, arr[0:dim-1], 1)
+
+    pwd       = op.dirname(filename)
+    raw_file  = meta_dict['ElementDataFile']
+    data_file = op.join(pwd, raw_file)
+
+    ndtype    = MHD_TO_NUMPY_TYPE[meta_dict['ElementType']]
+    arrtype   = NDARRAY_TO_ARRAY_TYPE[ndtype]
+
+    with open(data_file, 'rb') as fid:
+        binvalues = array.array(arrtype)
+        binvalues.fromfile(fid, volume*arr[dim-1])
+
+    data = np.array  (binvalues, ndtype)
+    data = np.reshape(data, (arr[dim-1], volume))
+
+    if dim >= 3:
+        # Begin 3D fix
+        dimensions = [int(i) for i in meta_dict['DimSize'].split()]
+        # dimensions.reverse() ??
+        data       = data.reshape(dimensions)
+        # End 3D fix
+
+    return (data, meta_dict)
+
+
+def write_meta_header(filename, meta_dict):
+    header = ''
+    # do not use tags = meta_dict.keys() because the order of tags matters
+    for tag in MHD_TAGS:
+        if tag in meta_dict.keys():
+            header += '{} = {}\n'.format(tag, meta_dict[tag])
+    f = open(filename, 'w')
+    f.write(header)
+    f.close()
+
+
+def dump_raw_data(filename, data):
+    """ Write the data into a raw format file. Big endian is always used. """
+    if data.ndim == 3:
+        # Begin 3D fix
+        data = data.reshape([data.shape[0], data.shape[1]*data.shape[2]])
+        # End 3D fix
+
+    rawfile = open(filename, 'wb')
+    a = array.array('f')
+    for o in data:
+        a.fromlist(list(o))
+    # if is_little_endian():
+    #     a.byteswap()
+    a.tofile(rawfile)
+    rawfile.close()
+
+
+def write_mhd_file(filename, data, shape, meta_dict={}):
+    # check its extension
+    ext = get_extension(filename)
+    if ext != '.mhd' or ext != '.raw':
+        mhd_filename = filename + '.mhd'
+        raw_filename = filename + '.raw'
+    elif ext == '.mhd':
+        mhd_filename = filename
+        raw_filename = remove_ext(filename) + '.raw'
+    elif ext == '.raw':
+        mhd_filename = remove_ext(filename) + '.mhd'
+        raw_filename = filename
+
+    meta_dict['ObjectType']             = meta_dict.get('ObjectType',             'Image')
+    meta_dict['BinaryData']             = meta_dict.get('BinaryData',             'True' )
+    meta_dict['BinaryDataByteOrderMSB'] = meta_dict.get('BinaryDataByteOrderMSB', 'False')
+    meta_dict['ElementType']            = meta_dict.get('ElementType',            NUMPY_TO_MHD_TYPE[data.dtype.type])
+    meta_dict['NDims']                  = meta_dict.get('NDims',                  str(len(shape)))
+    meta_dict['DimSize']                = meta_dict.get('DimSize',                ' '.join([str(i) for i in shape]))
+    meta_dict['ElementDataFile']        = meta_dict.get('ElementDataFile',        raw_filename)
+    write_meta_header(mhd_filename, meta_dict)
+
+    pwd = os.path.split(filename)[0]
+    if pwd:
+        data_file = op.join(pwd, meta_dict['ElementDataFile'])
+    else:
+        data_file = meta_dict['ElementDataFile']
+
+    dump_raw_data(data_file, data)
+
+
+def copy_mhd_and_raw(src, dst):
+    """Copy .mhd and .raw files to dst.
+
+    If dst is a folder, won't change the file, but if dst is another filepath,
+    will modify the ElementDataFile field in the .mhd to point to the
+    new renamed .raw file.
+
+    Parameters
+    ----------
+    src: str
+        Path to the .mhd file to be copied
+
+    dst: str
+        Path to the destination of the .mhd and .raw files.
+        If a new file name is given, the extension will be ignored.
+    """
+    # check if src exists
+    if not op.exists(src):
+        msg = 'Could not find file {}.'.format(src)
+        log.error(msg)
+        raise IOError(msg)
+
+    # check its extension
+    ext = get_extension(src)
+    if ext != '.mhd':
+        msg = 'The src file path must be a .mhd file. Given: {}.'.format(src)
+        log.error(msg)
+        raise ValueError(msg)
+
+    # get the raw file for this src mhd file
+    meta_src = read_meta_header(src)
+
+    # get the source raw file
+    src_raw = meta_src['ElementDataFile']
+    if not op.isabs(src_raw):
+        src_raw = op.join(op.dirname(src), src_raw)
+
+    # check if dst is dir
+    if op.isdir(dst):
+        # copy the mhd and raw file to its destiny
+        shutil.copyfile(src, dst)
+        shutil.copyfile(src_raw, dst)
+        return dst
+
+    # build raw file dst file name
+    dst_raw = op.join(op.dirname(dst), remove_ext(op.basename(dst))) + '.raw'
+
+    # add extension to the dst path
+    if get_extension(dst) != '.mhd':
+        dst += '.mhd'
+
+    # copy the mhd and raw file to its destiny
+    log.debug('cp: {} -> {}'.format(src,     dst))
+    log.debug('cp: {} -> {}'.format(src_raw, dst_raw))
+    shutil.copyfile(src, dst)
+    shutil.copyfile(src_raw, dst_raw)
+
+    # check if src file name is different than dst file name
+    # if not the same file name, change the content of the ElementDataFile field
+    if op.basename(dst) != op.basename(src):
+        log.debug('modify {}: ElementDataFile: {} -> {}'.format(dst, src_raw,
+                                                                op.basename(dst_raw)))
+        meta_dst = read_meta_header(dst)
+        meta_dst['ElementDataFile'] = op.basename(dst_raw)
+        write_meta_header(dst, meta_dst)
+
+    return dst
+
+
+
+def get_3D_from_4D(filename, vol_idx=0):
+    """Return a 3D volume from a 4D nifti image file
+
+    Parameters
+    ----------
+    filename: str
+        Path to the 4D .mhd file
+
+    vol_idx: int
+        Index of the 3D volume to be extracted from the 4D volume.
+
+    Returns
+    -------
+    vol, hdr
+        The data array and the new 3D image header.
+    """
+    def remove_4th_element_from_hdr_string(hdr, fieldname):
+        if fieldname in hdr:
+            hdr[fieldname] = ' '.join(hdr[fieldname].split()[:3])
+
+    vol, hdr = load_raw_data_with_mhd(filename)
+
+    if vol.ndim != 4:
+        msg = 'Volume in {} does not have 4 dimensions.'.format(op.join(op.dirname(filename), hdr['ElementDataFile']))
+        log.error(msg)
+        raise ValueError(msg)
+
+    if not 0 <= vol_idx < vol.shape[3]:
+        msg = 'IndexError: 4th dimension in volume {} has {} volumes, not {}.'.format(filename, vol.shape[3], vol_idx)
+        log.error(msg)
+        raise IndexError(msg)
+
+    new_vol = vol[:, :, :, vol_idx].copy()
+
+    hdr['NDims'] = 3
+    remove_4th_element_from_hdr_string(hdr, 'ElementSpacing')
+    remove_4th_element_from_hdr_string(hdr, 'DimSize')
+
+    return new_vol, hdr