# -*- coding: utf-8 -*-
# ======================================================================
# Program:   Diffusion Weighted MRI Reconstruction
# Module:    $RCSfile: mhd_utils.py,v $
# Language:  Python
# Author:    $Author: bjian $
# Date:      $Date: 2008/10/27 05:55:55 $
# Version:   $Revision: 1.2 $
# Last Edited by alexsavio and oiertwo 2014/11/10
# ======================================================================

import os
import os.path as op
import numpy as np
import array
from functools import reduce


# the order of these tags matter
MHD_TAGS = ['ObjectType',
            'NDims',
            'BinaryData',
            'BinaryDataByteOrderMSB',
            'CompressedData',
            'CompressedDataSize',
            'TransformMatrix',
            'Offset',
            'CenterOfRotation',
            'AnatomicalOrientation',
            'ElementSpacing',
            'DimSize',
            'ElementType',
            'ElementDataFile',
            'Comment',
            'SeriesDescription',
            'AcquisitionDate',
            'AcquisitionTime',
            'StudyDate',
            'StudyTime']


MHD_TO_NUMPY_TYPE   = {'MET_FLOAT' : np.float,
                       'MET_UCHAR' : np.uint8,
                       'MET_CHAR'  : np.int8,
                       'MET_USHORT': np.uint8,
                       'MET_SHORT' : np.int8,
                       'MET_UINT'  : np.uint32,
                       'MET_INT'   : np.int32,
                       'MET_ULONG' : np.uint64,
                       'MET_ULONG' : np.int64,
                       'MET_FLOAT' : np.float32,
                       'MET_DOUBLE': np.float64}


NDARRAY_TO_ARRAY_TYPE = {np.float  : 'f',
                         np.uint8  : 'H',
                         np.int8   : 'h',
                         np.uint16 : 'I',
                         np.int16  : 'i',
                         np.uint32 : 'I',
                         np.int32  : 'i',
                         np.uint64 : 'I',
                         np.int64  : 'i',
                         np.float32: 'f',
                         np.float64: 'd',}


NUMPY_TO_MHD_TYPE = {v: k for k, v in MHD_TO_NUMPY_TYPE.items()}
#ARRAY_TO_NDARRAY_TYPE = {v: k for k, v in NDARRAY_TO_ARRAY_TYPE.items()}


def read_meta_header(filename):
    """Return a dictionary of meta data from meta header file"""
    fileIN = open(filename, "r")
    line = fileIN.readline()

    meta_dict = {}
    tag_flag = [False]*len(MHD_TAGS)
    while line:
        tags = str.split(line, '=')
        # print tags[0]
        for i in range(len(MHD_TAGS)):
            tag = MHD_TAGS[i]
            if (str.strip(tags[0]) == tag) and (not tag_flag[i]):
                # print tags[1]
                meta_dict[tag] = str.strip(tags[1])
                tag_flag[i] = True
        line = fileIN.readline()
    #  comment
    fileIN.close()
    return meta_dict


def load_raw_data_with_mhd(filename):
    meta_dict = read_meta_header(filename)
    dim       = int(meta_dict['NDims'])

    assert(meta_dict['ElementType'] in MHD_TO_NUMPY_TYPE)

    arr = [int(i) for i in meta_dict['DimSize'].split()]
    volume = reduce(lambda x, y: x*y, arr[0:dim-1], 1)
<<<<<<< HEAD
    # print volume
    pwd = os.path.split(filename)[0]
    if pwd:
        data_file = op.join(pwd, meta_dict['ElementDataFile'])
    else:
        data_file = meta_dict['ElementDataFile']
    # print data_file
    fid = open(data_file, 'rb')
    binvalues = array.array('f')
    binvalues.fromfile(fid, volume*arr[dim-1])
    fid.close()
    data = np.array(binvalues, MHD_TO_NUMPY_TYPE[meta_dict['ElementType']])
=======

    pwd = op.dirname(filename)
    raw_file = meta_dict['ElementDataFile']
    data_file = op.join(pwd, raw_file)

    ndtype  = MHD_TO_NUMPY_TYPE[meta_dict['ElementType']]
    arrtype = NDARRAY_TO_ARRAY_TYPE[ndtype]

    with open(data_file, 'rb') as fid:
        binvalues = array.array(arrtype)
        binvalues.fromfile(fid, volume*arr[dim-1])

    data = np.array  (binvalues, ndtype)
>>>>>>> cfb7f31e
    data = np.reshape(data, (arr[dim-1], volume))

    if dim == 3:
        # Begin 3D fix
        dimensions = [int(i) for i in meta_dict['DimSize'].split()]
        dimensions.reverse()
        data = data.reshape(dimensions)
        # End 3D fix

    return (data, meta_dict)


def write_meta_header(filename, meta_dict):
    header = ''
    # do not use tags = meta_dict.keys() because the order of tags matters
    for tag in MHD_TAGS:
        if tag in meta_dict.keys():
            header += '{} = {}\n'.format(tag, meta_dict[tag])
    f = open(filename, 'w')
    f.write(header)
    f.close()


def dump_raw_data(filename, data):
    """ Write the data into a raw format file. Big endian is always used. """
    if data.ndim == 3:
        # Begin 3D fix
        data = data.reshape([data.shape[0], data.shape[1]*data.shape[2]])
        # End 3D fix

    rawfile = open(filename, 'wb')
    a = array.array('f')
    for o in data:
        a.fromlist(list(o))
    # if is_little_endian():
    #     a.byteswap()
    a.tofile(rawfile)
    rawfile.close()


def write_mhd_file(mhdfile, data, shape):
    assert(mhdfile[-4:] == '.mhd')
    meta_dict = {}
    meta_dict['ObjectType'] = 'Image'
    meta_dict['BinaryData'] = 'True'
    meta_dict['BinaryDataByteOrderMSB'] = 'False'
    meta_dict['ElementType'] = NUMPY_TO_MHD_TYPE[data.dtype]
    meta_dict['NDims'] = str(len(shape))
    meta_dict['DimSize'] = ' '.join([str(i) for i in shape])
    meta_dict['ElementDataFile'] = os.path.split(mhdfile)[1].replace('.mhd', '.raw')
    write_meta_header(mhdfile, meta_dict)

    pwd = os.path.split(mhdfile)[0]
    if pwd:
        data_file = op.join(pwd, meta_dict['ElementDataFile'])
    else:
        data_file = meta_dict['ElementDataFile']

    dump_raw_data(data_file, data)
<|MERGE_RESOLUTION|>--- conflicted
+++ resolved
@@ -1,188 +1,172 @@
-# -*- coding: utf-8 -*-
-# ======================================================================
-# Program:   Diffusion Weighted MRI Reconstruction
-# Module:    $RCSfile: mhd_utils.py,v $
-# Language:  Python
-# Author:    $Author: bjian $
-# Date:      $Date: 2008/10/27 05:55:55 $
-# Version:   $Revision: 1.2 $
-# Last Edited by alexsavio and oiertwo 2014/11/10
-# ======================================================================
-
-import os
-import os.path as op
-import numpy as np
-import array
-from functools import reduce
-
-
-# the order of these tags matter
-MHD_TAGS = ['ObjectType',
-            'NDims',
-            'BinaryData',
-            'BinaryDataByteOrderMSB',
-            'CompressedData',
-            'CompressedDataSize',
-            'TransformMatrix',
-            'Offset',
-            'CenterOfRotation',
-            'AnatomicalOrientation',
-            'ElementSpacing',
-            'DimSize',
-            'ElementType',
-            'ElementDataFile',
-            'Comment',
-            'SeriesDescription',
-            'AcquisitionDate',
-            'AcquisitionTime',
-            'StudyDate',
-            'StudyTime']
-
-
-MHD_TO_NUMPY_TYPE   = {'MET_FLOAT' : np.float,
-                       'MET_UCHAR' : np.uint8,
-                       'MET_CHAR'  : np.int8,
-                       'MET_USHORT': np.uint8,
-                       'MET_SHORT' : np.int8,
-                       'MET_UINT'  : np.uint32,
-                       'MET_INT'   : np.int32,
-                       'MET_ULONG' : np.uint64,
-                       'MET_ULONG' : np.int64,
-                       'MET_FLOAT' : np.float32,
-                       'MET_DOUBLE': np.float64}
-
-
-NDARRAY_TO_ARRAY_TYPE = {np.float  : 'f',
-                         np.uint8  : 'H',
-                         np.int8   : 'h',
-                         np.uint16 : 'I',
-                         np.int16  : 'i',
-                         np.uint32 : 'I',
-                         np.int32  : 'i',
-                         np.uint64 : 'I',
-                         np.int64  : 'i',
-                         np.float32: 'f',
-                         np.float64: 'd',}
-
-
-NUMPY_TO_MHD_TYPE = {v: k for k, v in MHD_TO_NUMPY_TYPE.items()}
-#ARRAY_TO_NDARRAY_TYPE = {v: k for k, v in NDARRAY_TO_ARRAY_TYPE.items()}
-
-
-def read_meta_header(filename):
-    """Return a dictionary of meta data from meta header file"""
-    fileIN = open(filename, "r")
-    line = fileIN.readline()
-
-    meta_dict = {}
-    tag_flag = [False]*len(MHD_TAGS)
-    while line:
-        tags = str.split(line, '=')
-        # print tags[0]
-        for i in range(len(MHD_TAGS)):
-            tag = MHD_TAGS[i]
-            if (str.strip(tags[0]) == tag) and (not tag_flag[i]):
-                # print tags[1]
-                meta_dict[tag] = str.strip(tags[1])
-                tag_flag[i] = True
-        line = fileIN.readline()
-    #  comment
-    fileIN.close()
-    return meta_dict
-
-
-def load_raw_data_with_mhd(filename):
-    meta_dict = read_meta_header(filename)
-    dim       = int(meta_dict['NDims'])
-
-    assert(meta_dict['ElementType'] in MHD_TO_NUMPY_TYPE)
-
-    arr = [int(i) for i in meta_dict['DimSize'].split()]
-    volume = reduce(lambda x, y: x*y, arr[0:dim-1], 1)
-<<<<<<< HEAD
-    # print volume
-    pwd = os.path.split(filename)[0]
-    if pwd:
-        data_file = op.join(pwd, meta_dict['ElementDataFile'])
-    else:
-        data_file = meta_dict['ElementDataFile']
-    # print data_file
-    fid = open(data_file, 'rb')
-    binvalues = array.array('f')
-    binvalues.fromfile(fid, volume*arr[dim-1])
-    fid.close()
-    data = np.array(binvalues, MHD_TO_NUMPY_TYPE[meta_dict['ElementType']])
-=======
-
-    pwd = op.dirname(filename)
-    raw_file = meta_dict['ElementDataFile']
-    data_file = op.join(pwd, raw_file)
-
-    ndtype  = MHD_TO_NUMPY_TYPE[meta_dict['ElementType']]
-    arrtype = NDARRAY_TO_ARRAY_TYPE[ndtype]
-
-    with open(data_file, 'rb') as fid:
-        binvalues = array.array(arrtype)
-        binvalues.fromfile(fid, volume*arr[dim-1])
-
-    data = np.array  (binvalues, ndtype)
->>>>>>> cfb7f31e
-    data = np.reshape(data, (arr[dim-1], volume))
-
-    if dim == 3:
-        # Begin 3D fix
-        dimensions = [int(i) for i in meta_dict['DimSize'].split()]
-        dimensions.reverse()
-        data = data.reshape(dimensions)
-        # End 3D fix
-
-    return (data, meta_dict)
-
-
-def write_meta_header(filename, meta_dict):
-    header = ''
-    # do not use tags = meta_dict.keys() because the order of tags matters
-    for tag in MHD_TAGS:
-        if tag in meta_dict.keys():
-            header += '{} = {}\n'.format(tag, meta_dict[tag])
-    f = open(filename, 'w')
-    f.write(header)
-    f.close()
-
-
-def dump_raw_data(filename, data):
-    """ Write the data into a raw format file. Big endian is always used. """
-    if data.ndim == 3:
-        # Begin 3D fix
-        data = data.reshape([data.shape[0], data.shape[1]*data.shape[2]])
-        # End 3D fix
-
-    rawfile = open(filename, 'wb')
-    a = array.array('f')
-    for o in data:
-        a.fromlist(list(o))
-    # if is_little_endian():
-    #     a.byteswap()
-    a.tofile(rawfile)
-    rawfile.close()
-
-
-def write_mhd_file(mhdfile, data, shape):
-    assert(mhdfile[-4:] == '.mhd')
-    meta_dict = {}
-    meta_dict['ObjectType'] = 'Image'
-    meta_dict['BinaryData'] = 'True'
-    meta_dict['BinaryDataByteOrderMSB'] = 'False'
-    meta_dict['ElementType'] = NUMPY_TO_MHD_TYPE[data.dtype]
-    meta_dict['NDims'] = str(len(shape))
-    meta_dict['DimSize'] = ' '.join([str(i) for i in shape])
-    meta_dict['ElementDataFile'] = os.path.split(mhdfile)[1].replace('.mhd', '.raw')
-    write_meta_header(mhdfile, meta_dict)
-
-    pwd = os.path.split(mhdfile)[0]
-    if pwd:
-        data_file = op.join(pwd, meta_dict['ElementDataFile'])
-    else:
-        data_file = meta_dict['ElementDataFile']
-
-    dump_raw_data(data_file, data)
+# -*- coding: utf-8 -*-
+# ======================================================================
+# Program:   Diffusion Weighted MRI Reconstruction
+# Module:    $RCSfile: mhd_utils.py,v $
+# Language:  Python
+# Author:    $Author: bjian $
+# Date:      $Date: 2008/10/27 05:55:55 $
+# Version:   $Revision: 1.2 $
+# Last Edited by alexsavio and oiertwo 2014/11/10
+# ======================================================================
+
+import os
+import os.path as op
+import numpy as np
+import array
+from functools import reduce
+
+
+# the order of these tags matter
+MHD_TAGS = ['ObjectType',
+            'NDims',
+            'BinaryData',
+            'BinaryDataByteOrderMSB',
+            'CompressedData',
+            'CompressedDataSize',
+            'TransformMatrix',
+            'Offset',
+            'CenterOfRotation',
+            'AnatomicalOrientation',
+            'ElementSpacing',
+            'DimSize',
+            'ElementType',
+            'ElementDataFile',
+            'Comment',
+            'SeriesDescription',
+            'AcquisitionDate',
+            'AcquisitionTime',
+            'StudyDate',
+            'StudyTime']
+
+
+MHD_TO_NUMPY_TYPE   = {'MET_FLOAT' : np.float,
+                       'MET_UCHAR' : np.uint8,
+                       'MET_CHAR'  : np.int8,
+                       'MET_USHORT': np.uint8,
+                       'MET_SHORT' : np.int8,
+                       'MET_UINT'  : np.uint32,
+                       'MET_INT'   : np.int32,
+                       'MET_ULONG' : np.uint64,
+                       'MET_ULONG' : np.int64,
+                       'MET_FLOAT' : np.float32,
+                       'MET_DOUBLE': np.float64}
+
+
+NDARRAY_TO_ARRAY_TYPE = {np.float  : 'f',
+                         np.uint8  : 'H',
+                         np.int8   : 'h',
+                         np.uint16 : 'I',
+                         np.int16  : 'i',
+                         np.uint32 : 'I',
+                         np.int32  : 'i',
+                         np.uint64 : 'I',
+                         np.int64  : 'i',
+                         np.float32: 'f',
+                         np.float64: 'd',}
+
+
+NUMPY_TO_MHD_TYPE = {v: k for k, v in MHD_TO_NUMPY_TYPE.items()}
+#ARRAY_TO_NDARRAY_TYPE = {v: k for k, v in NDARRAY_TO_ARRAY_TYPE.items()}
+
+
+def read_meta_header(filename):
+    """Return a dictionary of meta data from meta header file"""
+    fileIN = open(filename, "r")
+    line = fileIN.readline()
+
+    meta_dict = {}
+    tag_flag = [False]*len(MHD_TAGS)
+    while line:
+        tags = str.split(line, '=')
+        # print tags[0]
+        for i in range(len(MHD_TAGS)):
+            tag = MHD_TAGS[i]
+            if (str.strip(tags[0]) == tag) and (not tag_flag[i]):
+                # print tags[1]
+                meta_dict[tag] = str.strip(tags[1])
+                tag_flag[i] = True
+        line = fileIN.readline()
+    #  comment
+    fileIN.close()
+    return meta_dict
+
+
+def load_raw_data_with_mhd(filename):
+    meta_dict = read_meta_header(filename)
+    dim       = int(meta_dict['NDims'])
+
+    assert(meta_dict['ElementType'] in MHD_TO_NUMPY_TYPE)
+
+    arr = [int(i) for i in meta_dict['DimSize'].split()]
+    volume = reduce(lambda x, y: x*y, arr[0:dim-1], 1)
+    # print volume
+    pwd = os.path.split(filename)[0]
+    if pwd:
+        data_file = op.join(pwd, meta_dict['ElementDataFile'])
+    else:
+        data_file = meta_dict['ElementDataFile']
+    # print data_file
+    fid = open(data_file, 'rb')
+    binvalues = array.array('f')
+    binvalues.fromfile(fid, volume*arr[dim-1])
+    fid.close()
+    data = np.array(binvalues, MHD_TO_NUMPY_TYPE[meta_dict['ElementType']])
+    data = np.reshape(data, (arr[dim-1], volume))
+
+    if dim == 3:
+        # Begin 3D fix
+        dimensions = [int(i) for i in meta_dict['DimSize'].split()]
+        dimensions.reverse()
+        data = data.reshape(dimensions)
+        # End 3D fix
+
+    return (data, meta_dict)
+
+
+def write_meta_header(filename, meta_dict):
+    header = ''
+    # do not use tags = meta_dict.keys() because the order of tags matters
+    for tag in MHD_TAGS:
+        if tag in meta_dict.keys():
+            header += '{} = {}\n'.format(tag, meta_dict[tag])
+    f = open(filename, 'w')
+    f.write(header)
+    f.close()
+
+
+def dump_raw_data(filename, data):
+    """ Write the data into a raw format file. Big endian is always used. """
+    if data.ndim == 3:
+        # Begin 3D fix
+        data = data.reshape([data.shape[0], data.shape[1]*data.shape[2]])
+        # End 3D fix
+
+    rawfile = open(filename, 'wb')
+    a = array.array('f')
+    for o in data:
+        a.fromlist(list(o))
+    # if is_little_endian():
+    #     a.byteswap()
+    a.tofile(rawfile)
+    rawfile.close()
+
+
+def write_mhd_file(mhdfile, data, shape):
+    assert(mhdfile[-4:] == '.mhd')
+    meta_dict = {}
+    meta_dict['ObjectType'] = 'Image'
+    meta_dict['BinaryData'] = 'True'
+    meta_dict['BinaryDataByteOrderMSB'] = 'False'
+    meta_dict['ElementType'] = NUMPY_TO_MHD_TYPE[data.dtype]
+    meta_dict['NDims'] = str(len(shape))
+    meta_dict['DimSize'] = ' '.join([str(i) for i in shape])
+    meta_dict['ElementDataFile'] = os.path.split(mhdfile)[1].replace('.mhd', '.raw')
+    write_meta_header(mhdfile, meta_dict)
+
+    pwd = os.path.split(mhdfile)[0]
+    if pwd:
+        data_file = op.join(pwd, meta_dict['ElementDataFile'])
+    else:
+        data_file = meta_dict['ElementDataFile']
+
+    dump_raw_data(data_file, data)